/*
 * vim:expandtab:shiftwidth=8:tabstop=8:
 *
 * Copyright CEA/DAM/DIF  (2008)
 * contributeur : Philippe DENIEL   philippe.deniel@cea.fr
 *                Thomas LEIBOVICI  thomas.leibovici@cea.fr
 *
 *
 * This program is free software; you can redistribute it and/or
 * modify it under the terms of the GNU Lesser General Public
 * License as published by the Free Software Foundation; either
 * version 3 of the License, or (at your option) any later version.
 *
 * This program is distributed in the hope that it will be useful,
 * but WITHOUT ANY WARRANTY; without even the implied warranty of
 * MERCHANTABILITY or FITNESS FOR A PARTICULAR PURPOSE.  See the GNU
 * Lesser General Public License for more details.
 *
 * You should have received a copy of the GNU Lesser General Public
 * License along with this library; if not, write to the Free Software
 * Foundation, Inc., 51 Franklin Street, Fifth Floor, Boston, MA  02110-1301  USA
 *
 * ---------------------------------------
 */

/**
 * \file    nfs_worker_thread.c
 * \author  $Author$
 * \date    $Date$
 * \version $Revision$
 * \brief   The file that contain the 'worker_thread' routine for the nfsd.
 *
 * nfs_worker_thread.c : The file that contain the 'worker_thread' routine for the nfsd (and all
 * the related stuff).
 *
 *
 */
#ifdef HAVE_CONFIG_H
#include "config.h"
#endif

#ifdef _SOLARIS
#include "solaris_port.h"
#endif

#include <stdio.h>
#include <string.h>
#include <pthread.h>
#include <fcntl.h>
#include <sys/file.h>           /* for having FNDELAY */
#include "HashData.h"
#include "HashTable.h"

#if defined( _USE_TIRPC )
#include <rpc/rpc.h>
#elif defined( _USE_GSSRPC )
#include <gssrpc/rpc.h>
#include <gssrpc/svc.h>
#include <gssrpc/pmap_clnt.h>
#else
#include <rpc/rpc.h>
#include <rpc/svc.h>
#include <rpc/pmap_clnt.h>
#endif

#include "log_macros.h"
#include "stuff_alloc.h"
#include "nfs23.h"
#include "nfs4.h"
#include "mount.h"
#include "nlm4.h"
#include "rquota.h"
#include "nfs_core.h"
#include "cache_inode.h"
#include "cache_content.h"
#include "nfs_exports.h"
#include "nfs_creds.h"
#include "nfs_proto_functions.h"
#include "nfs_dupreq.h"
#include "nfs_file_handle.h"
#include "nfs_stat.h"
#include "SemN.h"

#define NULL_SVC ((struct svc_callout *)0)
#define SVCAUTH_PRIVATE(auth) \
        ((struct svc_rpc_gss_data *)(auth)->svc_ah_private)

enum auth_stat _authenticate(register struct svc_req *rqst, struct rpc_msg *msg);
#ifdef _USE_GSSRPC
enum auth_stat Rpcsecgss__authenticate(register struct svc_req *rqst, struct rpc_msg *msg,
                                       bool_t * no_dispatch);
#endif

#ifdef _SOLARIS
#define _authenticate __authenticate
#endif

#ifdef _DEBUG_MEMLEAKS
void nfs_debug_debug_label_info();
#endif

extern nfs_worker_data_t *workers_data;
extern nfs_parameter_t nfs_param;
extern hash_table_t *ht_dupreq; /* duplicate request hash */

/* These two variables keep state of the thread that gc at this time */
extern unsigned int nb_current_gc_workers;
extern pthread_mutex_t lock_nb_current_gc_workers;

/* is daemon terminating ? If so, it drops all requests */
int nfs_do_terminate = FALSE;

/* Static array : all the function pointer per nfs v2 functions */
const nfs_function_desc_t nfs2_func_desc[] = {
  {nfs_Null, nfs_Null_Free, (xdrproc_t) xdr_void, (xdrproc_t) xdr_void, "nfs_Null",
   NOTHING_SPECIAL},
  {nfs_Getattr, nfs_Getattr_Free, (xdrproc_t) xdr_fhandle2, (xdrproc_t) xdr_ATTR2res,
   "nfs_Getattr", NEEDS_CRED},
  {nfs_Setattr, nfs_Setattr_Free, (xdrproc_t) xdr_SETATTR2args, (xdrproc_t) xdr_ATTR2res,
   "nfs_Setattr", MAKES_WRITE | NEEDS_CRED | CAN_BE_DUP | SUPPORTS_GSS},
  {nfs2_Root, nfs2_Root_Free, (xdrproc_t) xdr_void, (xdrproc_t) xdr_void, "nfs2_Root",
   NOTHING_SPECIAL},
  {nfs_Lookup, nfs2_Lookup_Free, (xdrproc_t) xdr_diropargs2, (xdrproc_t) xdr_DIROP2res,
   "nfs_Lookup", NEEDS_CRED | SUPPORTS_GSS},
  {nfs_Readlink, nfs2_Readlink_Free, (xdrproc_t) xdr_fhandle2,
   (xdrproc_t) xdr_READLINK2res, "nfs_Readlink", NEEDS_CRED | SUPPORTS_GSS},
  {nfs_Read, nfs2_Read_Free, (xdrproc_t) xdr_READ2args, (xdrproc_t) xdr_READ2res,
   "nfs_Read", NEEDS_CRED | SUPPORTS_GSS},
  {nfs2_Writecache, nfs2_Writecache_Free, (xdrproc_t) xdr_void, (xdrproc_t) xdr_void,
   "nfs_Writecache", NOTHING_SPECIAL},
  {nfs_Write, nfs_Write_Free, (xdrproc_t) xdr_WRITE2args, (xdrproc_t) xdr_ATTR2res,
   "nfs_Write", MAKES_WRITE | NEEDS_CRED | CAN_BE_DUP | SUPPORTS_GSS},
  {nfs_Create, nfs_Create_Free, (xdrproc_t) xdr_CREATE2args, (xdrproc_t) xdr_DIROP2res,
   "nfs_Create", MAKES_WRITE | NEEDS_CRED | CAN_BE_DUP | SUPPORTS_GSS},
  {nfs_Remove, nfs_Remove_Free, (xdrproc_t) xdr_diropargs2, (xdrproc_t) xdr_nfsstat2,
   "nfs_Remove", MAKES_WRITE | NEEDS_CRED | CAN_BE_DUP | SUPPORTS_GSS},
  {nfs_Rename, nfs_Rename_Free, (xdrproc_t) xdr_RENAME2args, (xdrproc_t) xdr_nfsstat2,
   "nfs_Rename", MAKES_WRITE | NEEDS_CRED | CAN_BE_DUP | SUPPORTS_GSS},
  {nfs_Link, nfs_Link_Free, (xdrproc_t) xdr_LINK2args, (xdrproc_t) xdr_nfsstat2,
   "nfs_Link", MAKES_WRITE | NEEDS_CRED | CAN_BE_DUP | SUPPORTS_GSS},
  {nfs_Symlink, nfs_Symlink_Free, (xdrproc_t) xdr_SYMLINK2args, (xdrproc_t) xdr_nfsstat2,
   "nfs_Symlink", MAKES_WRITE | NEEDS_CRED | CAN_BE_DUP | SUPPORTS_GSS},
  {nfs_Mkdir, nfs_Mkdir_Free, (xdrproc_t) xdr_CREATE2args, (xdrproc_t) xdr_DIROP2res,
   "nfs_Mkdir", MAKES_WRITE | NEEDS_CRED | CAN_BE_DUP | SUPPORTS_GSS},
  {nfs_Rmdir, nfs_Rmdir_Free, (xdrproc_t) xdr_diropargs2, (xdrproc_t) xdr_nfsstat2,
   "nfs_Rmdir", MAKES_WRITE | NEEDS_CRED | CAN_BE_DUP | SUPPORTS_GSS},
  {nfs_Readdir, nfs2_Readdir_Free, (xdrproc_t) xdr_READDIR2args,
   (xdrproc_t) xdr_READDIR2res, "nfs_Readdir", NEEDS_CRED | SUPPORTS_GSS},
  {nfs_Fsstat, nfs_Fsstat_Free, (xdrproc_t) xdr_fhandle2, (xdrproc_t) xdr_STATFS2res,
   "nfs_Fsstat", NEEDS_CRED}
};

const nfs_function_desc_t nfs3_func_desc[] = {
  {nfs_Null, nfs_Null_Free, (xdrproc_t) xdr_void, (xdrproc_t) xdr_void, "nfs_Null",
   NOTHING_SPECIAL},
  {nfs_Getattr, nfs_Getattr_Free, (xdrproc_t) xdr_GETATTR3args,
   (xdrproc_t) xdr_GETATTR3res, "nfs_Getattr", NEEDS_CRED | SUPPORTS_GSS},
  {nfs_Setattr, nfs_Setattr_Free, (xdrproc_t) xdr_SETATTR3args,
   (xdrproc_t) xdr_SETATTR3res, "nfs_Setattr",
   MAKES_WRITE | NEEDS_CRED | CAN_BE_DUP | SUPPORTS_GSS},
  {nfs_Lookup, nfs3_Lookup_Free, (xdrproc_t) xdr_LOOKUP3args, (xdrproc_t) xdr_LOOKUP3res,
   "nfs_Lookup", NEEDS_CRED | SUPPORTS_GSS},
  {nfs3_Access, nfs3_Access_Free, (xdrproc_t) xdr_ACCESS3args, (xdrproc_t) xdr_ACCESS3res,
   "nfs3_Access", NEEDS_CRED | SUPPORTS_GSS},
  {nfs_Readlink, nfs3_Readlink_Free, (xdrproc_t) xdr_READLINK3args,
   (xdrproc_t) xdr_READLINK3res, "nfs_Readlink", NEEDS_CRED | SUPPORTS_GSS},
  {nfs_Read, nfs3_Read_Free, (xdrproc_t) xdr_READ3args, (xdrproc_t) xdr_READ3res,
   "nfs_Read", NEEDS_CRED | SUPPORTS_GSS},
  {nfs_Write, nfs_Write_Free, (xdrproc_t) xdr_WRITE3args, (xdrproc_t) xdr_WRITE3res,
   "nfs_Write", MAKES_WRITE | NEEDS_CRED | CAN_BE_DUP | SUPPORTS_GSS},
  {nfs_Create, nfs_Create_Free, (xdrproc_t) xdr_CREATE3args, (xdrproc_t) xdr_CREATE3res,
   "nfs_Create", MAKES_WRITE | NEEDS_CRED | CAN_BE_DUP | SUPPORTS_GSS},
  {nfs_Mkdir, nfs_Mkdir_Free, (xdrproc_t) xdr_MKDIR3args, (xdrproc_t) xdr_MKDIR3res,
   "nfs_Mkdir", MAKES_WRITE | NEEDS_CRED | CAN_BE_DUP | SUPPORTS_GSS},
  {nfs_Symlink, nfs_Symlink_Free, (xdrproc_t) xdr_SYMLINK3args,
   (xdrproc_t) xdr_SYMLINK3res, "nfs_Symlink",
   MAKES_WRITE | NEEDS_CRED | CAN_BE_DUP | SUPPORTS_GSS},
  {nfs3_Mknod, nfs3_Mknod_Free, (xdrproc_t) xdr_MKNOD3args, (xdrproc_t) xdr_MKNOD3res,
   "nfs3_Mknod", MAKES_WRITE | NEEDS_CRED | CAN_BE_DUP | SUPPORTS_GSS},
  {nfs_Remove, nfs_Remove_Free, (xdrproc_t) xdr_REMOVE3args, (xdrproc_t) xdr_REMOVE3res,
   "nfs_Remove", MAKES_WRITE | NEEDS_CRED | CAN_BE_DUP | SUPPORTS_GSS},
  {nfs_Rmdir, nfs_Rmdir_Free, (xdrproc_t) xdr_RMDIR3args, (xdrproc_t) xdr_RMDIR3res,
   "nfs_Rmdir", MAKES_WRITE | NEEDS_CRED | CAN_BE_DUP | SUPPORTS_GSS},
  {nfs_Rename, nfs_Rename_Free, (xdrproc_t) xdr_RENAME3args, (xdrproc_t) xdr_RENAME3res,
   "nfs_Rename", MAKES_WRITE | NEEDS_CRED | CAN_BE_DUP | SUPPORTS_GSS},
  {nfs_Link, nfs_Link_Free, (xdrproc_t) xdr_LINK3args, (xdrproc_t) xdr_LINK3res,
   "nfs_Link", MAKES_WRITE | NEEDS_CRED | CAN_BE_DUP | SUPPORTS_GSS},
  {nfs_Readdir, nfs3_Readdir_Free, (xdrproc_t) xdr_READDIR3args,
   (xdrproc_t) xdr_READDIR3res, "nfs_Readdir", NEEDS_CRED | SUPPORTS_GSS},
  {nfs3_Readdirplus, nfs3_Readdirplus_Free, (xdrproc_t) xdr_READDIRPLUS3args,
   (xdrproc_t) xdr_READDIRPLUS3res, "nfs3_Readdirplus", NEEDS_CRED | SUPPORTS_GSS},
  {nfs_Fsstat, nfs_Fsstat_Free, (xdrproc_t) xdr_FSSTAT3args, (xdrproc_t) xdr_FSSTAT3res,
   "nfs_Fsstat", NEEDS_CRED | SUPPORTS_GSS},
  {nfs3_Fsinfo, nfs3_Fsinfo_Free, (xdrproc_t) xdr_FSINFO3args, (xdrproc_t) xdr_FSINFO3res,
   "nfs3_Fsinfo", NEEDS_CRED},
  {nfs3_Pathconf, nfs3_Pathconf_Free, (xdrproc_t) xdr_PATHCONF3args,
   (xdrproc_t) xdr_PATHCONF3res, "nfs3_Pathconf", NEEDS_CRED | SUPPORTS_GSS},
  {nfs3_Commit, nfs3_Commit_Free, (xdrproc_t) xdr_COMMIT3args, (xdrproc_t) xdr_COMMIT3res,
   "nfs3_Commit", MAKES_WRITE | NEEDS_CRED | SUPPORTS_GSS}
};

/* Remeber that NFSv4 manages authentication though junction crossing, and so does it for RO FS management (for each operation) */
const nfs_function_desc_t nfs4_func_desc[] = {
  {nfs_Null, nfs_Null_Free, (xdrproc_t) xdr_void, (xdrproc_t) xdr_void, "nfs_Null",
   NOTHING_SPECIAL},
  {nfs4_Compound, nfs4_Compound_Free, (xdrproc_t) xdr_COMPOUND4args,
   (xdrproc_t) xdr_COMPOUND4res, "nfs4_Compound", NEEDS_CRED | SUPPORTS_GSS}
};

const nfs_function_desc_t mnt1_func_desc[] = {
  {mnt_Null, mnt_Null_Free, (xdrproc_t) xdr_void, (xdrproc_t) xdr_void, "mnt_Null",
   NOTHING_SPECIAL},
  {mnt_Mnt, mnt1_Mnt_Free, (xdrproc_t) xdr_dirpath, (xdrproc_t) xdr_fhstatus2, "mnt_Mnt",
   NEEDS_CRED},
  {mnt_Dump, mnt_Dump_Free, (xdrproc_t) xdr_void, (xdrproc_t) xdr_mountlist, "mnt_Dump",
   NOTHING_SPECIAL},
  {mnt_Umnt, mnt_Umnt_Free, (xdrproc_t) xdr_dirpath, (xdrproc_t) xdr_void, "mnt_Umnt",
   NOTHING_SPECIAL},
  {mnt_UmntAll, mnt_UmntAll_Free, (xdrproc_t) xdr_void, (xdrproc_t) xdr_void,
   "mnt_UmntAll", NOTHING_SPECIAL},
  {mnt_Export, mnt_Export_Free, (xdrproc_t) xdr_void, (xdrproc_t) xdr_exports,
   "mnt_Export", NOTHING_SPECIAL}
};

const nfs_function_desc_t mnt3_func_desc[] = {
  {mnt_Null, mnt_Null_Free, (xdrproc_t) xdr_void, (xdrproc_t) xdr_void, "mnt_Null",
   NOTHING_SPECIAL},
  {mnt_Mnt, mnt3_Mnt_Free, (xdrproc_t) xdr_dirpath, (xdrproc_t) xdr_mountres3, "mnt_Mnt",
   NEEDS_CRED},
  {mnt_Dump, mnt_Dump_Free, (xdrproc_t) xdr_void, (xdrproc_t) xdr_mountlist, "mnt_Dump",
   NOTHING_SPECIAL},
  {mnt_Umnt, mnt_Umnt_Free, (xdrproc_t) xdr_dirpath, (xdrproc_t) xdr_void, "mnt_Umnt",
   NOTHING_SPECIAL},
  {mnt_UmntAll, mnt_UmntAll_Free, (xdrproc_t) xdr_void, (xdrproc_t) xdr_void,
   "mnt_UmntAll", NOTHING_SPECIAL},
  {mnt_Export, mnt_Export_Free, (xdrproc_t) xdr_void, (xdrproc_t) xdr_exports,
   "mnt_Export", NOTHING_SPECIAL}
};

#define nlm4_Unsupported nlm_Null
#define nlm4_Unsupported_Free nlm_Null_Free

#ifdef _USE_NLM
const nfs_function_desc_t nlm4_func_desc[] = {
  [NLMPROC4_NULL] = {
                     nlm_Null, nlm_Null_Free, (xdrproc_t) xdr_void, (xdrproc_t) xdr_void,
                     "nlm_Null", NOTHING_SPECIAL},
  [NLMPROC4_TEST] = {
                     nlm4_Test, nlm4_Test_Free, (xdrproc_t) xdr_nlm4_testargs,
                     (xdrproc_t) xdr_nlm4_testres, "nlm4_Test", NEEDS_CRED},
  [NLMPROC4_LOCK] = {
                     nlm4_Lock, nlm4_Lock_Free, (xdrproc_t) xdr_nlm4_lockargs,
                     (xdrproc_t) xdr_nlm4_res, "nlm4_Lock", NEEDS_CRED},
  [NLMPROC4_CANCEL] = {
                       nlm4_Cancel, nlm4_Cancel_Free, (xdrproc_t) xdr_nlm4_cancargs,
                       (xdrproc_t) xdr_nlm4_res, "nlm4_Cancel", NEEDS_CRED},
  [NLMPROC4_UNLOCK] = {
                       nlm4_Unlock, nlm4_Unlock_Free, (xdrproc_t) xdr_nlm4_unlockargs,
                       (xdrproc_t) xdr_nlm4_res, "nlm4_Unlock", NEEDS_CRED},
  [NLMPROC4_GRANTED] = {
                        nlm4_Unsupported, nlm4_Unsupported_Free, (xdrproc_t) xdr_void,
                        (xdrproc_t) xdr_void, "nlm4_Granted", NOTHING_SPECIAL},
  [NLMPROC4_TEST_MSG] = {
                         nlm4_Test_Message, nlm4_Test_Message_Free,
                         (xdrproc_t) xdr_nlm4_testargs,
                         (xdrproc_t) xdr_void, "nlm4_Test_msg", NEEDS_CRED},
  [NLMPROC4_LOCK_MSG] = {
                         nlm4_Lock_Message, nlm4_Lock_Message_Free,
                         (xdrproc_t) xdr_nlm4_lockargs,
                         (xdrproc_t) xdr_void, "nlm4_Lock_msg", NEEDS_CRED},
  [NLMPROC4_CANCEL_MSG] = {
                           nlm4_Cancel_Message, nlm4_Cancel_Message_Free,
                           (xdrproc_t) xdr_nlm4_cancargs,
                           (xdrproc_t) xdr_void, "nlm4_Cancel_msg", NEEDS_CRED},
  [NLMPROC4_UNLOCK_MSG] = {
                           nlm4_Unlock_Message, nlm4_Unlock_Message_Free,
                           (xdrproc_t) xdr_nlm4_unlockargs,
                           (xdrproc_t) xdr_void, "nlm4_Unlock_msg", NEEDS_CRED},
  [NLMPROC4_GRANTED_MSG] = {
                            nlm4_Unsupported, nlm4_Unsupported_Free, (xdrproc_t) xdr_void,
                            (xdrproc_t) xdr_void, "nlm4_Granted_msg", NOTHING_SPECIAL},
  [NLMPROC4_TEST_RES] = {
                         nlm4_Unsupported, nlm4_Unsupported_Free, (xdrproc_t) xdr_void,
                         (xdrproc_t) xdr_void, "nlm4_Test_res", NOTHING_SPECIAL},
  [NLMPROC4_LOCK_RES] = {
                         nlm4_Unsupported, nlm4_Unsupported_Free, (xdrproc_t) xdr_void,
                         (xdrproc_t) xdr_void, "nlm4_Lock_res", NOTHING_SPECIAL},
  [NLMPROC4_CANCEL_RES] = {
                           nlm4_Unsupported, nlm4_Unsupported_Free, (xdrproc_t) xdr_void,
                           (xdrproc_t) xdr_void, "nlm4_Cancel_res", NOTHING_SPECIAL},
  [NLMPROC4_UNLOCK_RES] = {
                           nlm4_Unsupported, nlm4_Unsupported_Free, (xdrproc_t) xdr_void,
                           (xdrproc_t) xdr_void, "nlm4_Unlock_res", NOTHING_SPECIAL},
  [NLMPROC4_GRANTED_RES] = {
                            nlm4_Unsupported, nlm4_Unsupported_Free, (xdrproc_t) xdr_void,
                            (xdrproc_t) xdr_void, "nlm4_Granted_res", NOTHING_SPECIAL},
  [NLMPROC4_SM_NOTIFY] = {
                          nlm4_Sm_Notify, nlm4_Sm_Notify_Free,
                          (xdrproc_t) xdr_nlm4_sm_notifyargs, (xdrproc_t) xdr_void,
                          "nlm4_sm_notify", NOTHING_SPECIAL},
  [17] = {
          nlm4_Unsupported, nlm4_Unsupported_Free,
          (xdrproc_t) xdr_void, (xdrproc_t) xdr_void,
          "nlm4_Granted_res", NOTHING_SPECIAL},
  [18] = {
          nlm4_Unsupported, nlm4_Unsupported_Free,
          (xdrproc_t) xdr_void, (xdrproc_t) xdr_void,
          "nlm4_Granted_res", NOTHING_SPECIAL},
  [19] = {
          nlm4_Unsupported, nlm4_Unsupported_Free,
          (xdrproc_t) xdr_void, (xdrproc_t) xdr_void,
          "nlm4_Granted_res", NOTHING_SPECIAL},
  [NLMPROC4_SHARE] {
                    nlm4_Unsupported, nlm4_Unsupported_Free,
                    (xdrproc_t) xdr_void, (xdrproc_t) xdr_void,
                    "nlm4_Share", NOTHING_SPECIAL},
  [NLMPROC4_UNSHARE] = {
                        nlm4_Unsupported, nlm4_Unsupported_Free,
                        (xdrproc_t) xdr_void, (xdrproc_t) xdr_void,
                        "nlm4_Unshare", NOTHING_SPECIAL},
  [NLMPROC4_NM_LOCK] = {
                        nlm4_Unsupported, nlm4_Unsupported_Free,
                        (xdrproc_t) xdr_void, (xdrproc_t) xdr_void,
                        "nlm4_Nm_lock", NOTHING_SPECIAL},
  [NLMPROC4_FREE_ALL] = {
                         nlm4_Unsupported, nlm4_Unsupported_Free,
                         (xdrproc_t) xdr_void, (xdrproc_t) xdr_void,
                         "nlm4_Free_all", NOTHING_SPECIAL},
};
#endif                          /* _USE_NLM */

#ifdef _USE_QUOTA
const nfs_function_desc_t rquota1_func_desc[] = {
  [0] = {
         rquota_Null, rquota_Null_Free, (xdrproc_t) xdr_void, (xdrproc_t) xdr_void,
         "rquota_Null", NOTHING_SPECIAL},
  [RQUOTAPROC_GETQUOTA] = {
                           rquota_getquota, rquota_getquota_Free,
                           (xdrproc_t) xdr_getquota_args,
                           (xdrproc_t) xdr_getquota_rslt, "rquota_Getquota", NEEDS_CRED},
  [RQUOTAPROC_GETACTIVEQUOTA] = {
                                 rquota_getactivequota, rquota_getactivequota_Free,
                                 (xdrproc_t) xdr_getquota_args,
                                 (xdrproc_t) xdr_getquota_rslt, "rquota_Getactivequota",
                                 NEEDS_CRED},
  [RQUOTAPROC_SETQUOTA] = {
                           rquota_setquota, rquota_setquota_Free,
                           (xdrproc_t) xdr_setquota_args,
                           (xdrproc_t) xdr_setquota_rslt, "rquota_Setactivequota",
                           NEEDS_CRED},
  [RQUOTAPROC_SETACTIVEQUOTA] = {
                                 rquota_setactivequota, rquota_setactivequota_Free,
                                 (xdrproc_t) xdr_setquota_args,
                                 (xdrproc_t) xdr_setquota_rslt, "rquota_Getactivequota",
                                 NEEDS_CRED}
};

const nfs_function_desc_t rquota2_func_desc[] = {
  [0] = {
         rquota_Null, rquota_Null_Free, (xdrproc_t) xdr_void, (xdrproc_t) xdr_void,
         "rquota_Null", NOTHING_SPECIAL},
  [RQUOTAPROC_GETQUOTA] = {
                           rquota_getquota, rquota_getquota_Free,
                           (xdrproc_t) xdr_ext_getquota_args,
                           (xdrproc_t) xdr_getquota_rslt, "rquota_Ext_Getquota",
                           NEEDS_CRED},
  [RQUOTAPROC_GETACTIVEQUOTA] = {
                                 rquota_getactivequota, rquota_getactivequota_Free,
                                 (xdrproc_t) xdr_ext_getquota_args,
                                 (xdrproc_t) xdr_getquota_rslt,
                                 "rquota_Ext_Getactivequota", NEEDS_CRED},
  [RQUOTAPROC_SETQUOTA] = {
                           rquota_setquota, rquota_setquota_Free,
                           (xdrproc_t) xdr_ext_setquota_args,
                           (xdrproc_t) xdr_setquota_rslt, "rquota_Ext_Setactivequota",
                           NEEDS_CRED},
  [RQUOTAPROC_SETACTIVEQUOTA] = {
                                 rquota_setactivequota, rquota_setactivequota_Free,
                                 (xdrproc_t) xdr_ext_setquota_args,
                                 (xdrproc_t) xdr_setquota_rslt,
                                 "rquota_Ext_Getactivequota", NEEDS_CRED}
};

#endif

#ifdef _USE_TIRPC
void Svc_dg_soft_destroy(register SVCXPRT * xprt);
#else
void Svcudp_soft_destroy(register SVCXPRT * xprt);
#endif

/**
 * nfs_Cleanup_request_data: clean the data associated with a request
 *
 * This function is used to clean the nfs_request_data for a worker. These data are used by the
 * worker for RPC processing.
 *
 * @param param A structure of type nfs_worker_parameter_t with all the necessary information related to a worker
 * @param pdata Pointer to the data to be initialized.
 *
 * @return 0 if successfull, -1 otherwise.
 *
 */
void nfs_Cleanup_request_data(nfs_request_data_t * pdata)
{
  pdata->ipproto = 0;

  pdata->tcp_xprt = NULL;
  pdata->xprt = NULL;
}                               /* nfs_Cleanup_request_data */

struct timeval time_diff(struct timeval time_from, struct timeval time_to)
{

  struct timeval result;

  if(time_to.tv_usec < time_from.tv_usec)
    {
      result.tv_sec = time_to.tv_sec - time_from.tv_sec - 1;
      result.tv_usec = 1000000 + time_to.tv_usec - time_from.tv_usec;
    }
  else
    {
      result.tv_sec = time_to.tv_sec - time_from.tv_sec;
      result.tv_usec = time_to.tv_usec - time_from.tv_usec;
    }

  return result;
}

/**
 * is_rpc_call_valid: helper function to validate rpc calls.
 *
 */
int is_rpc_call_valid(SVCXPRT *xprt, struct svc_req *preq)
{
  int lo_vers, hi_vers;

  if(preq->rq_prog == nfs_param.core_param.nfs_program)
    {
      /* If we go there, preq->rq_prog ==  nfs_param.core_param.nfs_program */
      if(((preq->rq_vers != NFS_V2) || ((nfs_param.core_param.core_options & CORE_OPTION_NFSV2) == 0)) &&
         ((preq->rq_vers != NFS_V3) || ((nfs_param.core_param.core_options & CORE_OPTION_NFSV3) == 0)) &&
         ((preq->rq_vers != NFS_V4) || ((nfs_param.core_param.core_options & CORE_OPTION_NFSV4) == 0)))
        {
          if(xprt != NULL)
            {
              LogFullDebug(COMPONENT_DISPATCH,
                           "/!\\ | Invalid NFS Version #%d",
                           (int)preq->rq_vers);
              lo_vers = NFS_V4;
              hi_vers = NFS_V2;
              if((nfs_param.core_param.core_options & CORE_OPTION_NFSV2) != 0)
                lo_vers = NFS_V2;
              if((nfs_param.core_param.core_options & CORE_OPTION_NFSV3) != 0)
                {
                  if(lo_vers == NFS_V4)
                    lo_vers = NFS_V3;
                  hi_vers = NFS_V3;
                }
              if((nfs_param.core_param.core_options & CORE_OPTION_NFSV4) != 0)
                hi_vers = NFS_V4;
              svcerr_progvers(xprt, lo_vers, hi_vers);  /* Bad NFS version */
            }
          return FALSE;
        }
      else if(((preq->rq_vers == NFS_V2) && (preq->rq_proc > NFSPROC_STATFS)) ||
              ((preq->rq_vers == NFS_V3) && (preq->rq_proc > NFSPROC3_COMMIT)) ||
              ((preq->rq_vers == NFS_V4) && (preq->rq_proc > NFSPROC4_COMPOUND)))
        {
          if(xprt != NULL)
            svcerr_noproc(xprt);
          return FALSE;
        }
      return TRUE;
    }

  if(preq->rq_prog == nfs_param.core_param.mnt_program &&
     ((nfs_param.core_param.core_options & (CORE_OPTION_NFSV2 | CORE_OPTION_NFSV3)) != 0))
    {
      /* Call is with MOUNTPROG */
      /* Verify mount version and report error if invalid */
      lo_vers = MOUNT_V1;
      hi_vers = MOUNT_V3;

      /* Some clients may use the wrong mount version to umount, so always allow umount,
       * otherwise only allow request if the appropriate mount version is enabled.
       */
      if((preq->rq_vers == MOUNT_V1) && (((nfs_param.core_param.core_options & CORE_OPTION_NFSV2) != 0) ||
         (preq->rq_proc == MOUNTPROC2_UMNT) ||
         (preq->rq_proc == MOUNTPROC2_UMNTALL)))
        {
          if(preq->rq_proc > MOUNTPROC2_EXPORT)
            {
              if(xprt != NULL)
                svcerr_noproc(xprt);
              return FALSE;
            }
          return TRUE;
        }
      else if((preq->rq_vers == MOUNT_V3) && (((nfs_param.core_param.core_options & CORE_OPTION_NFSV3) != 0) ||
              (preq->rq_proc == MOUNTPROC3_UMNT) ||
              (preq->rq_proc == MOUNTPROC3_UMNTALL)))
        {
          if(preq->rq_proc > MOUNTPROC3_EXPORT)
            {
              if(xprt != NULL)
                svcerr_noproc(xprt);
              return FALSE;
            }
          return TRUE;
        }

      if(xprt != NULL)
        {
          /* Bad MOUNT version - set the hi and lo versions and report error */
          if((nfs_param.core_param.core_options & CORE_OPTION_NFSV2) == 0)
            lo_vers = MOUNT_V3;
          if((nfs_param.core_param.core_options & CORE_OPTION_NFSV3) == 0)
            hi_vers = MOUNT_V1;
          
          LogFullDebug(COMPONENT_DISPATCH, "/!\\ | Invalid Mount Version #%d",
                       (int)preq->rq_vers);
          svcerr_progvers(xprt, lo_vers, hi_vers);
        }
      return FALSE;
    }

#ifdef _USE_NLM
  if(preq->rq_prog == nfs_param.core_param.nlm_program &&
          ((nfs_param.core_param.core_options & CORE_OPTION_NFSV3) != 0))
    {
      /* Call is with NLMPROG */
      if(preq->rq_vers != NLM4_VERS)
        {
          /* Bad NLM version */
          LogFullDebug(COMPONENT_DISPATCH,
                       "/!\\ | Invalid NLM Version #%d",
                       (int)preq->rq_vers);
          if(xprt != NULL)
            svcerr_progvers(xprt, NLM4_VERS, NLM4_VERS);
          return FALSE;
        }
      if(preq->rq_proc > NFSPROC4_COMPOUND)
        {
          if(xprt != NULL)
            svcerr_noproc(xprt);
          return FALSE;
        }
      return TRUE;
    }
#endif                          /* _USE_NLM */

#ifdef _USE_QUOTA
   if(preq->rq_prog == nfs_param.core_param.rquota_program)
     {
       /* Call is with NLMPROG */
       if((preq->rq_vers != RQUOTAVERS) &&
          (preq->rq_vers != EXT_RQUOTAVERS))
         {
           /* Bad NLM version */
           if(xprt != NULL)
             {
               LogFullDebug(COMPONENT_DISPATCH,
                            "/!\\ | Invalid RQUOTA Version #%d",
                            (int)preq->rq_vers);
               svcerr_progvers(xprt, RQUOTAVERS, EXT_RQUOTAVERS);
             }
           return FALSE;
         }
       if((preq->rq_vers == RQUOTAVERS) && (preq->rq_proc > RQUOTAPROC_SETACTIVEQUOTA) ||
          (preq->rq_vers == EXT_RQUOTAVERS) && (preq->rq_proc > RQUOTAPROC_SETACTIVEQUOTA))
        {
          if(xprt != NULL)
            svcerr_noproc(xprt);
          return FALSE;
        }
      return TRUE;
     }
#endif                          /* _USE_QUOTA */

  /* No such program */
  if(xprt != NULL)
    {
      LogFullDebug(COMPONENT_DISPATCH,
                   "/!\\ | Invalid Program number #%d",
                   (int)preq->rq_prog);
      svcerr_noprog(xprt);        /* This is no NFS, MOUNT program, exit... */
    }
  return FALSE;
}

/*
 * Extract nfs function descriptor from nfs request.
 */
int nfs_rpc_get_funcdesc(nfs_request_data_t *preqnfs, nfs_function_desc_t *pfuncdesc)
{
  struct svc_req *ptr_req = &preqnfs->req;

  /* Validate rpc call, but don't report any errors here */
  if(is_rpc_call_valid(NULL, ptr_req) == FALSE)
    return FALSE;

  if(ptr_req->rq_prog == nfs_param.core_param.nfs_program)
    {
      if(ptr_req->rq_vers == NFS_V2)
        *pfuncdesc = nfs2_func_desc[ptr_req->rq_proc];
      else if(ptr_req->rq_vers == NFS_V3)
        *pfuncdesc = nfs3_func_desc[ptr_req->rq_proc];
      else
        *pfuncdesc = nfs4_func_desc[ptr_req->rq_proc];
      return TRUE;
    }

  if(ptr_req->rq_prog == nfs_param.core_param.mnt_program)
    {
      if(ptr_req->rq_vers == MOUNT_V1)
        *pfuncdesc = mnt1_func_desc[ptr_req->rq_proc];
      else
        *pfuncdesc = mnt3_func_desc[ptr_req->rq_proc];
      return TRUE;
    }

#ifdef _USE_NLM
  if(ptr_req->rq_prog == nfs_param.core_param.nlm_program)
    {
      *pfuncdesc = nlm4_func_desc[ptr_req->rq_proc];
      return TRUE;
    }
#endif                          /* _USE_NLM */

#ifdef _USE_QUOTA
  if(ptr_req->rq_prog == nfs_param.core_param.rquota_program)
    {
      if(ptr_req->rq_vers == RQUOTAVERS)
        *pfuncdesc = rquota1_func_desc[ptr_req->rq_proc];
      else
        *pfuncdesc = rquota2_func_desc[ptr_req->rq_proc];
      return TRUE;
    }
#endif                          /* _USE_QUOTA */

  /* Oops, should never get here! */
  return FALSE;
}

/*
 * Extract RPC argument.
 */
int nfs_rpc_get_args(nfs_request_data_t * preqnfs, nfs_function_desc_t *pfuncdesc)
{
  SVCXPRT *ptr_svc = preqnfs->xprt;
  nfs_arg_t *parg_nfs = &preqnfs->arg_nfs;

  memset(parg_nfs, 0, sizeof(nfs_arg_t));

#if defined( _USE_TIRPC ) || defined( _FREEBSD )
  LogFullDebug(COMPONENT_DISPATCH, "Before svc_getargs on socket %u, xprt=%p",
               ptr_svc->xp_fd, ptr_svc);
#else
  LogFullDebug(COMPONENT_DISPATCH, "Before svc_getargs on socket %u, xprt=%p",
               ptr_svc->xp_sock, ptr_svc);
#endif

  if(svc_getargs(ptr_svc, pfuncdesc->xdr_decode_func, (caddr_t) parg_nfs) == FALSE)
    {
      LogMajor(COMPONENT_DISPATCH,
               "NFS DISPATCHER: FAILURE: Error while calling svc_getargs");
      svcerr_decode(ptr_svc);
      return FALSE;
    }

  return TRUE;
}

/**
 * nfs_rpc_execute: main rpc dispatcher routine
 *
 * This is the regular RPC dispatcher that every RPC server should include.
 *
 * @param pnfsreq [INOUT] pointer to nfs request
 *
 * @return nothing (void function)
 *
 */
static void nfs_rpc_execute(nfs_request_data_t * preqnfs,
                            nfs_worker_data_t * pworker_data)
{
  unsigned int rpcxid = 0;
  nfs_function_desc_t funcdesc;

  exportlist_t *pexport = NULL;
  nfs_arg_t arg_nfs;
  nfs_arg_t *parg_nfs = &preqnfs->arg_nfs;
  nfs_res_t res_nfs;
  short exportid;
  LRU_list_t *lru_dupreq = NULL;
  struct svc_req *ptr_req = &preqnfs->req;
  SVCXPRT *ptr_svc = preqnfs->xprt;
  nfs_stat_type_t stat_type;
  struct sockaddr_in hostaddr;
  struct sockaddr_in *phostaddr;

  struct sockaddr_in *tmp_childaddr;
#ifdef _USE_TIRPC_IPV6
  struct sockaddr_in6 *tmp_hostaddr_inet6;
  struct sockaddr_in6 *tmp_childaddr_inet6;
#endif                          /* _USE_TIRPC_IPV6 */

#ifdef _USE_TIRPC
  struct netbuf *pnetbuf;
#endif
  int rc;
  int do_dupreq_cache;
  int status;
  unsigned int i;
  exportlist_client_entry_t related_client;

#ifdef _DEBUG_MEMLEAKS
  static int nb_iter_memleaks = 0;
#endif

  struct timeval timer_start;
  struct timeval timer_end;
  struct timeval timer_diff;
  nfs_request_latency_stat_t latency_stat;

  /* daemon is terminating, do not process any new request */
  if(nfs_do_terminate)
    return;

  /* Get the value from the worker data */
  lru_dupreq = pworker_data->duplicate_request;

  LogFullDebug(COMPONENT_DISPATCH, "NFS DISPATCH: Program %d, Version %d, Function %d",
               (int)ptr_req->rq_prog, (int)ptr_req->rq_vers, (int)ptr_req->rq_proc);

  /* initializing RPC structure */
  memset(&arg_nfs, 0, sizeof(arg_nfs));
  memset(&res_nfs, 0, sizeof(res_nfs));

  /* If we reach this point, there was no dupreq cache hit or no dup req cache was necessary */
  /* Get NFS function descriptor. */
  if((nfs_rpc_get_funcdesc(preqnfs, &funcdesc)) == FALSE)
    return;

  /* In TCP, RPC argument was already extracted. Here extract RPC argument only in UDP. */
  if(preqnfs->ipproto == IPPROTO_UDP)
    {
      if(nfs_rpc_get_args(preqnfs, &funcdesc) == FALSE)
        return;
    }

  rpcxid = get_rpc_xid(ptr_req);
  LogFullDebug(COMPONENT_DISPATCH, "NFS DISPATCH: Request has xid=%u", rpcxid);
  do_dupreq_cache = funcdesc.dispatch_behaviour & CAN_BE_DUP;
  LogFullDebug(COMPONENT_DISPATCH, "do_dupreq_cache = %d", do_dupreq_cache);
  status = nfs_dupreq_add_not_finished(rpcxid,
                                       ptr_req,
                                       preqnfs->xprt,
                                       &pworker_data->dupreq_pool,
                                       &res_nfs);
  switch(status)
    {
      /* a new request, continue processing it */
    case DUPREQ_SUCCESS:
      LogFullDebug(COMPONENT_DISPATCH, "Current request is not duplicate.");
      break;
      /* Found the reuqest in the dupreq cache. It's an old request so resend old reply. */
    case DUPREQ_ALREADY_EXISTS:
      if(do_dupreq_cache)
	{
	  /* Request was known, use the previous reply */
	  LogFullDebug(COMPONENT_DISPATCH, "NFS DISPATCHER: DupReq Cache Hit: using previous reply, rpcxid=%u",
		       rpcxid);

#if defined( _USE_TIRPC ) || defined( _FREEBSD )
	  LogFullDebug(COMPONENT_DISPATCH, "Before svc_sendreply on socket %u (dup req)",
		       ptr_svc->xp_fd);
#else
	  LogFullDebug(COMPONENT_DISPATCH, "Before svc_sendreply on socket %u (dup req)",
		       ptr_svc->xp_sock);
#endif

#if defined( _USE_TIRPC ) || defined( _FREEBSD )
	  P(mutex_cond_xprt[ptr_svc->xp_fd]);
#else
	  P(mutex_cond_xprt[ptr_svc->xp_sock]);
#endif
	  if(svc_sendreply
	     (ptr_svc, funcdesc.xdr_encode_func, (caddr_t) & res_nfs) == FALSE)
	    {
	      LogEvent(COMPONENT_DISPATCH,
		       "NFS DISPATCHER: FAILURE: Error while calling svc_sendreply");
	      svcerr_decode(ptr_svc);
	    }

#if defined( _USE_TIRPC ) || defined( _FREEBSD )
	  V(mutex_cond_xprt[ptr_svc->xp_fd]);
#else
	  V(mutex_cond_xprt[ptr_svc->xp_sock]);
#endif

#if defined( _USE_TIRPC ) || defined( _FREEBSD )
	  LogFullDebug(COMPONENT_DISPATCH, "After svc_sendreply on socket %u (dup req)",
		       ptr_svc->xp_fd);
#else
	  LogFullDebug(COMPONENT_DISPATCH, "After svc_sendreply on socket %u (dup req)",
		       ptr_svc->xp_sock);
#endif
	  return;
	}
      else
        {
	  LogCrit(COMPONENT_DISPATCH, "Error: Duplicate request rejected"
                  " because it was found in the cache but is not allowed to be cached.");
          return;
        }
      break;

      /* Another thread owns the request */
    case DUPREQ_BEING_PROCESSED:
      LogFullDebug(COMPONENT_DISPATCH,
	       "Dupreq #%u was asked for process since another thread manage it, reject for avoiding threads starvation...",
	       rpcxid);
      /* Free the arguments */
      if(preqnfs->req.rq_vers == 2 || preqnfs->req.rq_vers == 3 || preqnfs->req.rq_vers == 4)
        if(!SVC_FREEARGS(ptr_svc, funcdesc.xdr_decode_func, (caddr_t) parg_nfs))
          {
            LogCrit(COMPONENT_DISPATCH,
                    "NFS DISPATCHER: FAILURE: Bad SVC_FREEARGS for %s",
                    funcdesc.funcname);
          }
      return;
      break;

      /* something is very wrong with the duplicate request cache */
    case DUPREQ_NOT_FOUND:
      LogCrit(COMPONENT_DISPATCH, "Did not find the request in the duplicate request cache and couldn't add the request.");
      return;
      break;

      /* oom */
    case DUPREQ_INSERT_MALLOC_ERROR:
      LogCrit(COMPONENT_DISPATCH, "Cannot process request, not enough memory available!");
      return;
      break;

    default:
      LogCrit(COMPONENT_DISPATCH, "Unknown duplicate request cache status. This should never be reached!");
      return;
      break;
    }

  /* Get the export entry */
  if(ptr_req->rq_prog == nfs_param.core_param.nfs_program)
    {
      /* The NFSv2 and NFSv3 functions'arguments always begin with the file handle (but not the NULL function)
       * this hook is used to get the fhandle with the arguments and so
       * determine the export entry to be used.
       * In NFSv4, junction traversal is managed by the protocol itself so the whole
       * export list is provided to NFSv4 request. */

      switch (ptr_req->rq_vers)
        {
        case NFS_V2:
          if(ptr_req->rq_proc != NFSPROC_NULL)
            {
              exportid = nfs2_FhandleToExportId((fhandle2 *) parg_nfs);

              if(exportid < 0)
                {
                  /* Bad argument */
                  svcerr_auth(ptr_svc, AUTH_FAILED);
                }

              if((pexport =
                  nfs_Get_export_by_id(nfs_param.pexportlist, exportid)) == NULL)
                {
                  /* Reject the request for authentication reason (incompatible file handle) */
                  svcerr_auth(ptr_svc, AUTH_FAILED);
                }
              if((pexport->options & EXPORT_OPTION_NFSV2) == 0)
                {
                  /* Reject the request for authentication reason (NFS v2 not allowed for this export) */
                  svcerr_auth(ptr_svc, AUTH_FAILED);
                }
              LogFullDebug(COMPONENT_DISPATCH,
                           "Found export entry for dirname=%s as exportid=%d",
                           pexport->dirname, pexport->id);
            }

          break;

        case NFS_V3:
          if(ptr_req->rq_proc != NFSPROC_NULL)
            {
              exportid = nfs3_FhandleToExportId((nfs_fh3 *) parg_nfs);
              if(exportid < 0)
                {
                  char dumpfh[1024];
                  /* Reject the request for authentication reason (incompatible file handle) */
                  LogMajor(COMPONENT_DISPATCH,
                           "/!\\ | Host 0x%x = %d.%d.%d.%d has badly formed file handle, vers=%d, proc=%d FH=%s",
                           ntohs(hostaddr.sin_addr.s_addr),
                           (ntohl(hostaddr.sin_addr.s_addr) & 0xFF000000) >> 24,
                           (ntohl(hostaddr.sin_addr.s_addr) & 0x00FF0000) >> 16,
                           (ntohl(hostaddr.sin_addr.s_addr) & 0x0000FF00) >> 8,
                           (ntohl(hostaddr.sin_addr.s_addr) & 0x000000FF),
                           (int)ptr_req->rq_vers, (int)ptr_req->rq_proc, dumpfh);
                  svcerr_auth(ptr_svc, AUTH_FAILED);
		  if (nfs_dupreq_delete(rpcxid, ptr_req, preqnfs->xprt,
					&pworker_data->dupreq_pool) != DUPREQ_SUCCESS)
		    {
		      LogCrit(COMPONENT_DISPATCH, "Attempt to delete duplicate request failed on line %d", __LINE__);
		    }
                  return;
                }

              if((pexport =
                  nfs_Get_export_by_id(nfs_param.pexportlist, exportid)) == NULL)
                {
                  char dumpfh[1024];
                  /* Reject the request for authentication reason (incompatible file handle) */
                  LogMajor(COMPONENT_DISPATCH,
                           "/!\\ | Host 0x%x = %d.%d.%d.%d has badly formed file handle, vers=%d, proc=%d FH=%s",
                           ntohs(hostaddr.sin_addr.s_addr),
                           (ntohl(hostaddr.sin_addr.s_addr) & 0xFF000000) >> 24,
                           (ntohl(hostaddr.sin_addr.s_addr) & 0x00FF0000) >> 16,
                           (ntohl(hostaddr.sin_addr.s_addr) & 0x0000FF00) >> 8,
                           (ntohl(hostaddr.sin_addr.s_addr) & 0x000000FF),
                           (int)ptr_req->rq_vers, (int)ptr_req->rq_proc, dumpfh);
                  svcerr_auth(ptr_svc, AUTH_FAILED);

		  if (nfs_dupreq_delete(rpcxid, ptr_req, preqnfs->xprt,
					&pworker_data->dupreq_pool) != DUPREQ_SUCCESS)
		    {
		      LogCrit(COMPONENT_DISPATCH, "Attempt to delete duplicate request failed on line %d", __LINE__);
		    }
                  return;
                }
              if((pexport->options & EXPORT_OPTION_NFSV3) == 0)
                {
                  /* Reject the request for authentication reason (NFS v3 not allowed for this export) */
                  svcerr_auth(ptr_svc, AUTH_FAILED);
                }
              LogFullDebug(COMPONENT_DISPATCH,
                           "Found export entry for dirname=%s as exportid=%d",
                           pexport->dirname, pexport->id);
            }
          break;

        case NFS_V4:
          pexport = nfs_param.pexportlist;
          break;
        }                       /* switch( ptr_req->rq_vers ) */
    }
  else if(ptr_req->rq_prog == nfs_param.core_param.mnt_program)
    {
      /* Always use the whole export list for mount protocol */
      pexport = nfs_param.pexportlist;
    }                           /* switch( ptr_req->rq_prog ) */
#ifdef _USE_NLM
  else if(ptr_req->rq_prog == nfs_param.core_param.nlm_program)
    {
      /* Always use the whole export list for NLM protocol (FIXME !! Verify) */
      pexport = nfs_param.pexportlist;
    }
#endif                          /* _USE_NLM */
#ifdef _USE_QUOTA
  else if(ptr_req->rq_prog == nfs_param.core_param.rquota_program)
    {
      /* Always use the whole export list for NLM protocol (FIXME !! Verify) */
      pexport = nfs_param.pexportlist;
    }
#endif                          /* _USE_QUOTA */

  /* Do not call a MAKES_WRITE function on a read-only export entry */
  if((funcdesc.dispatch_behaviour & MAKES_WRITE)
     && (pexport->access_type == ACCESSTYPE_RO ||
         pexport->access_type == ACCESSTYPE_MDONLY_RO))
    {
      if(ptr_req->rq_prog == nfs_param.core_param.nfs_program)
        {
          if(ptr_req->rq_vers == NFS_V2)
            {
              /* All the nfs_res structure in V2 have the status at the same place (because it is an union) */
              res_nfs.res_attr2.status = NFSERR_ROFS;
              rc = NFS_REQ_OK;  /* Processing of the request is done */
            }
          else
            {
              /* V3 request */
              /* All the nfs_res structure in V2 have the status at the same place, and so does V3 ones */
              res_nfs.res_attr2.status = (nfsstat2) NFS3ERR_ROFS;
              rc = NFS_REQ_OK;  /* Processing of the request is done */
            }
        }
      else                      /* unexpected protocol (mount doesn't make write) */
        rc = NFS_REQ_DROP;
    }
  else
    {
      /* This is not a MAKES_WRITE call done on a read-only export entry */

      /*
       * It is now time for checking if export list allows the machine to perform the request
       */

      /* Ask the RPC layer for the adresse of the machine */
#ifdef _USE_TIRPC
      /*
       * In tirpc svc_getcaller is deprecated and replaced by
       * svc_getrpccaller().
       * svc_getrpccaller return a struct netbuf (see rpc/types.h) instead
       * of a struct sockaddr_in directly.
       */
      pnetbuf = svc_getrpccaller(ptr_svc);
      memcpy((char *)&pworker_data->hostaddr, (char *)pnetbuf->buf, pnetbuf->len);
#else
      phostaddr = svc_getcaller(ptr_svc);
      memcpy((char *)&pworker_data->hostaddr, (char *)phostaddr,
             sizeof(pworker_data->hostaddr));
#endif

      /* Check if client is using a privileged port, but only for NFS protocol */
      if(ptr_req->rq_prog == nfs_param.core_param.nfs_program && ptr_req->rq_proc != 0)
        {
          if((pexport->options & EXPORT_OPTION_PRIVILEGED_PORT) &&
             (ntohs(hostaddr.sin_port) >= IPPORT_RESERVED))
            {
              LogEvent(COMPONENT_DISPATCH,
                       "/!\\ | Port %d is too high for this export entry, rejecting client",
                       hostaddr.sin_port);
              svcerr_auth(ptr_svc, AUTH_TOOWEAK);
              pworker_data->current_xid = 0;    /* No more xid managed */

	      if (nfs_dupreq_delete(rpcxid, ptr_req, preqnfs->xprt,
				    &pworker_data->dupreq_pool) != DUPREQ_SUCCESS)
		{
		  LogCrit(COMPONENT_DISPATCH, "Attempt to delete duplicate request failed on line %d", __LINE__);
		}
              return;
            }
        }

      if(nfs_export_check_access(&pworker_data->hostaddr,
                                 ptr_req,
                                 pexport,
                                 nfs_param.core_param.nfs_program,
                                 nfs_param.core_param.mnt_program,
                                 pworker_data->ht_ip_stats,
                                 &pworker_data->ip_stats_pool, &related_client) == FALSE)
        {
          LogEvent(COMPONENT_DISPATCH,
                   "/!\\ | Host 0x%x = %d.%d.%d.%d is not allowed to access this export entry, vers=%d, proc=%d",
                   ntohs(phostaddr->sin_addr.s_addr),
                   (ntohl(phostaddr->sin_addr.s_addr) & 0xFF000000) >> 24,
                   (ntohl(phostaddr->sin_addr.s_addr) & 0x00FF0000) >> 16,
                   (ntohl(phostaddr->sin_addr.s_addr) & 0x0000FF00) >> 8,
                   (ntohl(phostaddr->sin_addr.s_addr) & 0x000000FF),
                   (int)ptr_req->rq_vers, (int)ptr_req->rq_proc);
          /* svcerr_auth( ptr_svc, AUTH_TOOWEAK ) ; */
          pworker_data->current_xid = 0;        /* No more xid managed */

	  if (nfs_dupreq_delete(rpcxid, ptr_req, preqnfs->xprt,
				&pworker_data->dupreq_pool) != DUPREQ_SUCCESS)
	    {
	      LogCrit(COMPONENT_DISPATCH, "Attempt to delete duplicate request failed on line %d", __LINE__);
	    }
          return;
        }

      /* Do the authentication stuff, if needed */
      if(funcdesc.dispatch_behaviour & NEEDS_CRED)
        {
          if(nfs_build_fsal_context
             (ptr_req, &related_client, pexport,
              &pworker_data->thread_fsal_context) == FALSE)
            {
              svcerr_auth(ptr_svc, AUTH_TOOWEAK);
              pworker_data->current_xid = 0;    /* No more xid managed */

	      if (nfs_dupreq_delete(rpcxid, ptr_req, preqnfs->xprt,
				    &pworker_data->dupreq_pool) != DUPREQ_SUCCESS)
		{
		  LogCrit(COMPONENT_DISPATCH, "Attempt to delete duplicate request failed on line %d", __LINE__);
		}
              return;
            }
        }

      /* processing */
      memset(&timer_start, 0, sizeof(struct timeval));
      memset(&timer_end, 0, sizeof(struct timeval));
      memset(&timer_diff, 0, sizeof(struct timeval));

      gettimeofday(&timer_start, NULL);

      LogFullDebug(COMPONENT_DISPATCH, "NFS DISPATCHER: Calling service function %s start_time %llu.%.6llu",
                   funcdesc.funcname, (unsigned long long)timer_start.tv_sec, (unsigned long long)timer_start.tv_usec);

      /* Use mutex to prevent from the same inode being modified concurrently. */
#if defined( _USE_TIRPC ) || defined( _FREEBSD )
      P(mutex_cond_xprt[ptr_svc->xp_fd]);
#else
      P(mutex_cond_xprt[ptr_svc->xp_sock]);
#endif

      rc = funcdesc.service_function(parg_nfs, pexport, &pworker_data->thread_fsal_context, &(pworker_data->cache_inode_client), pworker_data->ht, ptr_req, &res_nfs);  /* BUGAZOMEU Un appel crade pour debugger */

#if defined( _USE_TIRPC ) || defined( _FREEBSD )
      V(mutex_cond_xprt[ptr_svc->xp_fd]);
#else
      V(mutex_cond_xprt[ptr_svc->xp_sock]);
#endif

      gettimeofday(&timer_end, NULL);
      timer_diff = time_diff(timer_start, timer_end);

      LogFullDebug(COMPONENT_DISPATCH, "NFS DISPATCHER: Function %s exited with status %d end_time %llu.%.6llu latency %llu.%.6llu",
                   funcdesc.funcname, rc, (unsigned long long)timer_end.tv_sec, (unsigned long long)timer_end.tv_usec,
                   (unsigned long long)timer_diff.tv_sec, (unsigned long long)timer_diff.tv_usec);
    }

  /* Perform statistics here */
  stat_type = (rc == NFS_REQ_OK) ? GANESHA_STAT_SUCCESS : GANESHA_STAT_DROP;

  latency_stat.type = SVC_TIME;
  latency_stat.latency = timer_diff.tv_sec * 1000000 + timer_diff.tv_usec; /* microseconds */

  nfs_stat_update(stat_type, &(pworker_data->stats.stat_req), ptr_req, &latency_stat);
  pworker_data->stats.nb_total_req += 1;

  /* Perform NFSv4 operations statistics if required */
  if(ptr_req->rq_vers == NFS_V4)
    if(ptr_req->rq_proc == NFSPROC4_COMPOUND)
      nfs4_op_stat_update(parg_nfs, &res_nfs, &(pworker_data->stats.stat_req));

  pworker_data->current_xid = 0;        /* No more xid managed */

  /* If request is dropped, no return to the client */
  if(rc == NFS_REQ_DROP)
    {
      /* The request was dropped */
      LogEvent(COMPONENT_DISPATCH,
               "Drop request rpc_xid=%u, program %u, version %u, function %u",
               rpcxid, (int)ptr_req->rq_prog, (int)ptr_req->rq_vers, (int)ptr_req->rq_proc);
    }
  else
    {
#if defined( _USE_TIRPC ) || defined( _FREEBSD )
      LogFullDebug(COMPONENT_DISPATCH, "Before svc_sendreply on socket %u",
                   ptr_svc->xp_fd);
#else
      LogFullDebug(COMPONENT_DISPATCH, "Before svc_sendreply on socket %u",
                   ptr_svc->xp_sock);
#endif

#if defined( _USE_TIRPC ) || defined( _FREEBSD )
      P(mutex_cond_xprt[ptr_svc->xp_fd]);
#else
      P(mutex_cond_xprt[ptr_svc->xp_sock]);
#endif

      /* encoding the result on xdr output */
      if(svc_sendreply(ptr_svc, funcdesc.xdr_encode_func, (caddr_t) & res_nfs) == FALSE)
        {
          LogEvent(COMPONENT_DISPATCH,
                   "NFS DISPATCHER: FAILURE: Error while calling svc_sendreply");
          svcerr_decode(ptr_svc);
#if defined( _USE_TIRPC ) || defined( _FREEBSD )
          V(mutex_cond_xprt[ptr_svc->xp_fd]);
#else
          V(mutex_cond_xprt[ptr_svc->xp_sock]);
#endif

	  if (nfs_dupreq_delete(rpcxid, ptr_req, preqnfs->xprt,
				&pworker_data->dupreq_pool) != DUPREQ_SUCCESS)
	    {
	      LogCrit(COMPONENT_DISPATCH, "Attempt to delete duplicate request failed on line %d", __LINE__);
	    }
          return;
        }

#if defined( _USE_TIRPC ) || defined( _FREEBSD )
      V(mutex_cond_xprt[ptr_svc->xp_fd]);
#else
      V(mutex_cond_xprt[ptr_svc->xp_sock]);
#endif

#if defined( _USE_TIRPC ) || defined( _FREEBSD )
      LogFullDebug(COMPONENT_DISPATCH, "After svc_sendreply on socket %u", ptr_svc->xp_fd);
#else
      LogFullDebug(COMPONENT_DISPATCH, "After svc_sendreply on socket %u",
                   ptr_svc->xp_sock);
#endif

      /* Mark request as finished */
      LogFullDebug(COMPONENT_DUPREQ, "YES?: %d", do_dupreq_cache);
      if(do_dupreq_cache)
        {      LogFullDebug(COMPONENT_DUPREQ, "NOOOOO");

          status = nfs_dupreq_finish(rpcxid,
                                     ptr_req,
                                     preqnfs->xprt,
                                     &res_nfs,
                                     lru_dupreq);
        }
    }
  LogFullDebug(COMPONENT_DUPREQ, "aaaaaaaaaa");
  /* Free the allocated resources once the work is done */
  /* Free the arguments */
  if(preqnfs->req.rq_vers == 2 || preqnfs->req.rq_vers == 3 || preqnfs->req.rq_vers == 4)
    if(!SVC_FREEARGS(ptr_svc, funcdesc.xdr_decode_func, (caddr_t) parg_nfs))
      {
        LogCrit(COMPONENT_DISPATCH, "NFS DISPATCHER: FAILURE: Bad SVC_FREEARGS for %s",
                funcdesc.funcname);
      }

  /* Free the reply.
   * This should not be done if the request is dupreq cached because this will
   * mark the dupreq cached info eligible for being reuse by other requests */

  if(!do_dupreq_cache)
    {
      if (nfs_dupreq_delete(rpcxid, ptr_req, preqnfs->xprt,
                            &pworker_data->dupreq_pool) != DUPREQ_SUCCESS)
        {
          LogCrit(COMPONENT_DISPATCH, "Attempt to delete duplicate request failed on line %d", __LINE__);
        }
      /* Free only the non dropped requests */
      if(rc == NFS_REQ_OK) {
        funcdesc.free_function(&res_nfs);
      }

    }
#ifdef _DEBUG_MEMLEAKS
  if(nb_iter_memleaks > 1000)
    {
      nb_iter_memleaks = 0;
      /* BuddyDumpMem( stdout ) ; */
      nfs_debug_debug_label_info();

      LogFullDebug(COMPONENT_MEMLEAKS,
                "Stats de ce thread: total mnt1=%u mnt3=%u nfsv2=%u nfsv3=%u nfsv4=%u",
                pworker_data->stats.stat_req.nb_mnt1_req,
                pworker_data->stats.stat_req.nb_mnt3_req,
                pworker_data->stats.stat_req.nb_nfs2_req,
                pworker_data->stats.stat_req.nb_nfs3_req,
                pworker_data->stats.stat_req.nb_nfs4_req);

    }
  else
    nb_iter_memleaks += 1;
#endif

  return;
}                               /* nfs_rpc_execute */

/**
 * nfs_Init_worker_data: Init the data associated with a worker instance.
 *
 * This function is used to init the nfs_worker_data for a worker thread. These data are used by the
 * worker for RPC processing.
 *
 * @param param A structure of type nfs_worker_parameter_t with all the necessary information related to a worker
 * @param pdata Pointer to the data to be initialized.
 *
 * @return 0 if successfull, -1 otherwise.
 *
 */

int nfs_Init_worker_data(nfs_worker_data_t * pdata)
{
  LRU_status_t status = LRU_LIST_SUCCESS;
  char name[256];

  if(pthread_mutex_init(&(pdata->mutex_req_condvar), NULL) != 0)
    return -1;

  if(pthread_mutex_init(&(pdata->request_pool_mutex), NULL) != 0)
    return -1;

  if(pthread_cond_init(&(pdata->req_condvar), NULL) != 0)
    return -1;

  if(pthread_mutex_init(&(pdata->mutex_export_condvar), NULL) != 0)
    return -1;

  if(pthread_cond_init(&(pdata->export_condvar), NULL) != 0)
    return -1;

  sprintf(name, "Worker %d Pending Request", pdata->index);
  nfs_param.worker_param.lru_param.name = name;

  if((pdata->pending_request =
      LRU_Init(nfs_param.worker_param.lru_param, &status)) == NULL)
    {
      LogError(COMPONENT_DISPATCH, ERR_LRU, ERR_LRU_LIST_INIT, status);
      return -1;
    }

  sprintf(name, "Worker %d Duplicate Request", pdata->index);
  nfs_param.worker_param.lru_dupreq.name = name;

  if((pdata->duplicate_request =
      LRU_Init(nfs_param.worker_param.lru_dupreq, &status)) == NULL)
    {
      LogError(COMPONENT_DISPATCH, ERR_LRU, ERR_LRU_LIST_INIT, status);
      return -1;
    }

  pdata->passcounter = 0;
  pdata->is_ready = FALSE;
  pdata->gc_in_progress = FALSE;
  pdata->reparse_exports_in_progress = FALSE;
  pdata->waiting_for_exports = FALSE;

  return 0;
}                               /* nfs_Init_worker_data */

/**
 * worker_thread: The main function for a worker thread
 *
 * This is the body of the worker thread. Its starting arguments are located in global array worker_data. The
 * argument is no pointer but the worker's index. It then uses this index to address its own worker data in
 * the array.
 *
 * @param IndexArg the index for the worker thread, in fact an integer cast as a void *
 *
 * @return Pointer to the result (but this function will mostly loop forever).
 *
 */
void *worker_thread(void *IndexArg)
{
  nfs_worker_data_t *pmydata;
  nfs_request_data_t *pnfsreq;
  LRU_entry_t *pentry;
  char *cred_area;
  struct rpc_msg *pmsg;
  struct svc_req *preq;
  SVCXPRT *xprt;
  enum auth_stat why;
  long index;
  bool_t found = FALSE;
  int rc = 0;
  int low_vers, hi_vers;
  cache_inode_status_t cache_status = CACHE_INODE_SUCCESS;
  unsigned int gc_allowed = FALSE;
  char thr_name[128];
  char auth_str[AUTH_STR_LEN];
  bool_t no_dispatch = FALSE;
  fsal_status_t fsal_status;
#ifdef _USE_GSSRPC
  struct rpc_gss_cred *gc;
#endif

  index = (long)IndexArg;
  pmydata = &(workers_data[index]);

  snprintf(thr_name, 128, "worker#%ld", index);
  SetNameFunction(thr_name);

  LogDebug(COMPONENT_DISPATCH, "NFS WORKER #%lu : Starting, nb_entry=%d",
           index, pmydata->pending_request->nb_entry);
  /* Initialisation of the Buddy Malloc */
  LogDebug(COMPONENT_DISPATCH, "NFS WORKER #%lu : Initialization of memory manager", index);

#ifndef _NO_BUDDY_SYSTEM
  if((rc = BuddyInit(&nfs_param.buddy_param_worker)) != BUDDY_SUCCESS)
    {
      /* Failed init */
      LogCrit(COMPONENT_DISPATCH, "NFS WORKER #%lu: Memory manager could not be initialized, exiting...",
                 index);
      exit(1);
    }
  LogEvent(COMPONENT_DISPATCH, "NFS WORKER #%lu: Memory manager successfully initialized",
           index);
#endif

  LogDebug(COMPONENT_DISPATCH, "NFS WORKER #%lu: my pthread id is %p", index,
           (caddr_t) pthread_self());

  /* Initialisation of credential for current thread */
  LogDebug(COMPONENT_DISPATCH, "NFS WORKER #%lu: Initialization of thread's credential",
           index);
  if(FSAL_IS_ERROR(FSAL_InitClientContext(&pmydata->thread_fsal_context)))
    {
      /* Failed init */
      LogCrit(COMPONENT_DISPATCH, "NFS  WORKER #%lu: Error initializing thread's credential", index);
      exit(1);
    }

  /* Init the Cache inode client for this worker */
  if(cache_inode_client_init(&pmydata->cache_inode_client,
                             nfs_param.cache_layers_param.cache_inode_client_param,
                             index, pmydata))
    {
      /* Failed init */
      LogCrit(COMPONENT_DISPATCH,
           "NFS WORKER #%lu: Cache Inode client could not be initialized, exiting...",
           index);
      exit(1);
    }
  LogDebug(COMPONENT_DISPATCH,
           "NFS WORKER #%lu: Cache Inode client successfully initialized", index);

#ifdef _USE_MFSL
  if(FSAL_IS_ERROR(MFSL_GetContext(&pmydata->cache_inode_client.mfsl_context,
                                   &pmydata->thread_fsal_context)))
    {
      /* Failed init */
      LogCrit(COMPONENT_DISPATCH, "NFS  WORKER #%lu: Error initing MFSL", index);
      exit(1);
    }
#endif

  /* Init the Cache content client for this worker */
  if(cache_content_client_init(&pmydata->cache_content_client,
                               nfs_param.cache_layers_param.cache_content_client_param,
                               thr_name))
    {
      /* Failed init */
      LogCrit(COMPONENT_DISPATCH,
           "NFS WORKER #%lu: Cache Content client could not be initialized, exiting...",
           index);
      exit(1);
    }
  LogDebug(COMPONENT_DISPATCH,
           "NFS WORKER #%lu: Cache Content client successfully initialized", index);

  /* _USE_PNFS */

  /* The worker thread is not garbagging anything at the time it starts */
  pmydata->gc_in_progress = FALSE;

  /* Bind the data cache client to the inode cache client */
  pmydata->cache_inode_client.pcontent_client = (caddr_t) & pmydata->cache_content_client;

#ifdef _USE_PNFS
  /* Init the pNFS engine for each worker */
  if(pnfs_init(&pmydata->cache_inode_client.pnfsclient, &nfs_param.pnfs_param.layoutfile))
    {
      /* Failed init */
      LogCrit(COMPONENT_DISPATCH,
          "NFS WORKER #%lu: pNFS engine could not be initialized, exiting...", index);
      exit(1);
    }
  LogDebug(COMPONENT_DISPATCH,
           "NFS WORKER #%lu: pNFS engine successfully initialized", index);
#endif
  /* notify dispatcher it is ready */
  pmydata->is_ready = TRUE;

  LogEvent(COMPONENT_DISPATCH, "NFS WORKER #%lu successfully initialized", index);

  /* Worker's infinite loop */
  while(1)
    {

      /* update memory and FSAL stats,
       * twice often than stats display.
       */
      if(time(NULL) - pmydata->stats.last_stat_update >
         (int)nfs_param.core_param.stats_update_delay / 2)
        {

          FSAL_get_stats(&pmydata->stats.fsal_stats, FALSE);

#ifndef _NO_BUDDY_SYSTEM
          BuddyGetStats(&pmydata->stats.buddy_stats);
#endif
          /* reset last stat */
          pmydata->stats.last_stat_update = time(NULL);
        }

      /* Wait on condition variable for work to be done */
      LogDebug(COMPONENT_DISPATCH,
               "NFS WORKER #%lu: waiting for requests to process, nb_entry=%d, nb_invalid=%d",
               index, pmydata->pending_request->nb_entry,
               pmydata->pending_request->nb_invalid);
      P(pmydata->mutex_req_condvar);
      while(pmydata->pending_request->nb_entry == pmydata->pending_request->nb_invalid
	    || pmydata->reparse_exports_in_progress == TRUE)
	{
	  /* block because someone is changing the exports list */
	  if (pmydata->reparse_exports_in_progress == TRUE)
	    {
	      pmydata->waiting_for_exports = TRUE;
	      P(pmydata->mutex_export_condvar);
	      pthread_cond_wait(&(pmydata->export_condvar), &(pmydata->mutex_export_condvar));
	      pmydata->waiting_for_exports = FALSE;
	      V(pmydata->mutex_export_condvar);
	    }
	  /* block until there are requests to process in the queue */
	  else
	    pthread_cond_wait(&(pmydata->req_condvar), &(pmydata->mutex_req_condvar));
	}
      LogDebug(COMPONENT_DISPATCH, "NFS WORKER #%lu: Processing a new request", index);
      V(pmydata->mutex_req_condvar);

      found = FALSE;
      P(pmydata->request_pool_mutex);

      for(pentry = pmydata->pending_request->LRU; pentry != NULL; pentry = pentry->next)
        {
          if(pentry->valid_state == LRU_ENTRY_VALID)
            {
              found = TRUE;
              break;
            }
        }

      V(pmydata->request_pool_mutex);

      if(!found)
        {
          LogMajor(COMPONENT_DISPATCH, "NFS WORKER #%lu : No pending request available",
                   index);
          continue;             /* return to main loop */
        }

      pnfsreq = (nfs_request_data_t *) (pentry->buffdata.pdata);

      LogDebug(COMPONENT_DISPATCH,
               "NFS WORKER #%lu : I have some work to do, length=%d, invalid=%d",
               index, pmydata->pending_request->nb_entry,
               pmydata->pending_request->nb_invalid);

#if defined(_USE_TIRPC) || defined( _FREEBSD )
      if(pnfsreq->xprt->xp_fd == 0)
      {
        LogFullDebug(COMPONENT_DISPATCH, "NFS WORKER #%lu:No RPC management, xp_fd==0",
                     index);
      }
#else
      if(pnfsreq->xprt->xp_sock == 0)
      {
        LogFullDebug(COMPONENT_DISPATCH, "NFS WORKER #%lu:No RPC management, xp_sock==0",
                     index);
      }
#endif
      else
        {
          /* Set pointers */
          cred_area = pnfsreq->cred_area;
          pmsg = &(pnfsreq->msg);
          preq = &(pnfsreq->req);
          xprt = pnfsreq->xprt;

          /*do */
          {
            if(pnfsreq->status)
              {
                preq->rq_xprt = pnfsreq->xprt;
                preq->rq_prog = pmsg->rm_call.cb_prog;
                preq->rq_vers = pmsg->rm_call.cb_vers;
                preq->rq_proc = pmsg->rm_call.cb_proc;
                LogFullDebug(COMPONENT_DISPATCH, "Prog = %d, vers = %d, proc = %d xprt=%p",
                             (int)pmsg->rm_call.cb_prog, (int)pmsg->rm_call.cb_vers,
                             (int)pmsg->rm_call.cb_proc, preq->rq_xprt);
                /* Restore previously save GssData */
#ifdef _USE_GSSRPC
                no_dispatch = FALSE;
                if((why = Rpcsecgss__authenticate(preq, pmsg, &no_dispatch)) != AUTH_OK)
#else
                if((why = _authenticate(preq, pmsg)) != AUTH_OK)
#endif
                  {
                    auth_stat2str(why, auth_str);
                    LogEvent(COMPONENT_DISPATCH,
                             "Could not authenticate request... rejecting with AUTH_STAT=%s",
                             auth_str);
                    svcerr_auth(xprt, why);
                  }
                else
                  {
#ifdef _USE_GSSRPC
                    if(preq->rq_xprt->xp_verf.oa_flavor == RPCSEC_GSS)
                      {
                        gc = (struct rpc_gss_cred *)preq->rq_clntcred;
                        LogFullDebug(COMPONENT_DISPATCH,
                            "========> no_dispatch=%u gc->gc_proc=%u RPCSEC_GSS_INIT=%u RPCSEC_GSS_CONTINUE_INIT=%u RPCSEC_GSS_DATA=%u RPCSEC_GSS_DESTROY=%u",
                             no_dispatch, gc->gc_proc, RPCSEC_GSS_INIT,
                             RPCSEC_GSS_CONTINUE_INIT, RPCSEC_GSS_DATA,
                             RPCSEC_GSS_DESTROY);
                      }
#endif
                    /* A few words of explanation are required here:
                     * In authentication is AUTH_NONE or AUTH_UNIX, then the value of no_dispatch remains FALSE and the request is proceeded normally
                     * If authentication is RPCSEC_GSS, no_dispatch may have value TRUE, this means that gc->gc_proc != RPCSEC_GSS_DATA and that the
                     * message is in fact an internal negociation message from RPCSEC_GSS using GSSAPI. It then should not be proceed by the worker and
                     * SCV_STAT should be returned to the dispatcher */
                    if(no_dispatch == FALSE)
                      {
<<<<<<< HEAD
                        if(preq->rq_prog == nfs_param.core_param.nfs_program)
                          {
                            /* If we go there, preq->rq_prog ==  nfs_param.core_param.nfs_program */
/* FSAL_PROXY supports only NFSv4 except if handle mapping is enabled */
                            if(((preq->rq_vers != NFS_V2) || ((nfs_param.core_param.core_options & CORE_OPTION_NFSV2) == 0)) &&
                               ((preq->rq_vers != NFS_V3) || ((nfs_param.core_param.core_options & CORE_OPTION_NFSV3) == 0)) &&
                               ((preq->rq_vers != NFS_V4) || ((nfs_param.core_param.core_options & CORE_OPTION_NFSV4) == 0)))
                              {
                                LogFullDebug(COMPONENT_DISPATCH,
                                             "/!\\ | Invalid NFS Version #%d",
                                             (int)preq->rq_vers);
                                low_vers = NFS_V4;
                                hi_vers = NFS_V2;
                                if((nfs_param.core_param.core_options & CORE_OPTION_NFSV2) != 0)
                                  low_vers = NFS_V2;
                                if((nfs_param.core_param.core_options & CORE_OPTION_NFSV3) != 0)
                                  {
                                    if(low_vers == NFS_V4)
                                      low_vers = NFS_V3;
                                    hi_vers = NFS_V3;
                                  }
                                if((nfs_param.core_param.core_options & CORE_OPTION_NFSV4) != 0)
                                  hi_vers = NFS_V4;
                                svcerr_progvers(xprt, low_vers, hi_vers);  /* Bad NFS version */
                              }
                            else
                              {
                                /* Actual work starts here */
                                nfs_rpc_execute(pnfsreq, pmydata);
                              }
                          }     /* if( preq->rq_prog ==  nfs_param.core_param.nfs_program ) */
                        else if(preq->rq_prog == nfs_param.core_param.mnt_program &&
                                ((nfs_param.core_param.core_options & (CORE_OPTION_NFSV2 | CORE_OPTION_NFSV3)) != 0))
                          {
                            /* Call is with MOUNTPROG */
                            /* Don't verify mount version because some NFS clients UMOUNT with version 1
                             * even if they mounted with version 3
                             */
                            if((preq->rq_vers != MOUNT_V1) && (preq->rq_vers != MOUNT_V3))
                              {
                                LogFullDebug(COMPONENT_DISPATCH,
                                             "/!\\ | Invalid Mount Version #%d",
                                             (int)preq->rq_vers);
                                svcerr_progvers(xprt, MOUNT_V1, MOUNT_V3);      /* Bad MOUNT version */
                              }
                            else
                              {
                                /* Actual work starts here */
                                nfs_rpc_execute(pnfsreq, pmydata);
                              }
                          }
#ifdef _USE_NLM
                        else if(preq->rq_prog == nfs_param.core_param.nlm_program &&
                                ((nfs_param.core_param.core_options & CORE_OPTION_NFSV3) != 0))
                          {
                            /* Call is with NLMPROG */
                            if(preq->rq_vers != NLM4_VERS)
                              {
                                LogFullDebug(COMPONENT_DISPATCH,
                                             "/!\\ | Invalid NLM Version #%d",
                                             (int)preq->rq_vers);
                                svcerr_progvers(xprt, NLM4_VERS, NLM4_VERS);    /* Bad NLM version */
                              }
                            else
                              {
                                /* Actual work starts here */
                                nfs_rpc_execute(pnfsreq, pmydata);
                              }
                          }

#endif                          /* _USE_NLM */

#ifdef _USE_QUOTA
                        else if(preq->rq_prog == nfs_param.core_param.rquota_program)
                          {
                            /* Call is with NLMPROG */
                            if((preq->rq_vers != RQUOTAVERS) &&
                               (preq->rq_vers != EXT_RQUOTAVERS))
                              {
                                LogFullDebug(COMPONENT_DISPATCH,
                                             "/!\\ | Invalid RQUOTA Version #%d",
                                             (int)preq->rq_vers);
                                svcerr_progvers(xprt, RQUOTAVERS, EXT_RQUOTAVERS);      /* Bad NLM version */
                              }
                            else
                              {
                                /* Actual work starts here */
                                nfs_rpc_execute(pnfsreq, pmydata);
                              }
                          }
#endif
                        else    /* No such program */
                          {
                            LogFullDebug(COMPONENT_DISPATCH,
                                         "/!\\ | Invalid Program number #%d",
                                         (int)preq->rq_prog);
                            svcerr_noprog(xprt);        /* This is no NFS, MOUNT program, exit... */
                          }
=======
                        /* Validate the rpc request as being a valid program, version, and proc. If not, report the error.
                         * Otherwise, execute the funtion. */
                        if(is_rpc_call_valid(xprt, preq) == TRUE)
                          nfs_rpc_execute(pnfsreq, pmydata);
>>>>>>> 68a9799b
                      }         /* if( no_dispatch == FALSE ) */
                  }             /* else from if( ( why = _authenticate( preq, pmsg) ) != AUTH_OK) */
              }                 /* if( pnfsreq->status ) */
          }                     /* while (  pnfsreq->status == XPRT_MOREREQS ); Now handle at the dispatcher's level */

        }

      /* Free the req by releasing the entry */
      LogFullDebug(COMPONENT_DISPATCH,
                   "NFS DISPATCH: Invalidating processed entry with xprt_stat=%d",
                   pnfsreq->status);
      P(pmydata->request_pool_mutex);
      if(LRU_invalidate(pmydata->pending_request, pentry) != LRU_LIST_SUCCESS)
        {
          LogCrit(COMPONENT_DISPATCH,
              "NFS DISPATCH: Incoherency: released entry for dispatch could not be tagged invalid");
        }
      V(pmydata->request_pool_mutex);

      if(pmydata->passcounter > nfs_param.worker_param.nb_before_gc)
        {
          /* Garbage collection on dup req cache */
          LogDebug(COMPONENT_DISPATCH,
                   "NFS_WORKER #%lu: before dupreq invalidation nb_entry=%d nb_invalid=%d",
                   index, pmydata->duplicate_request->nb_entry,
                   pmydata->duplicate_request->nb_invalid);
          if((rc =
              LRU_invalidate_by_function(pmydata->duplicate_request,
                                         nfs_dupreq_gc_function,
                                         NULL)) != LRU_LIST_SUCCESS)
            {
              LogCrit(COMPONENT_DISPATCH,
                   "NFS WORKER #%lu: FAILURE: Impossible to invalidate entries for duplicate request cache (error %d)",
                   index, rc);
            }
          LogDebug(COMPONENT_DISPATCH,
                   "NFS_WORKER #%lu: after dupreq invalidation nb_entry=%d nb_invalid=%d",
                   index, pmydata->duplicate_request->nb_entry,
                   pmydata->duplicate_request->nb_invalid);
          if((rc =
              LRU_gc_invalid(pmydata->duplicate_request,
                             (void *)&pmydata->dupreq_pool)) != LRU_LIST_SUCCESS)
            LogCrit(COMPONENT_DISPATCH,
                    "NFS WORKER #%lu: FAILURE: Impossible to gc entries for duplicate request cache (error %d)",
                    index, rc);
          else
            LogFullDebug(COMPONENT_DISPATCH,
                         "NFS WORKER #%lu: gc entries for duplicate request cache OK",
                         index);

          LogFullDebug(COMPONENT_DISPATCH,
                       "NFS_WORKER #%lu: after dupreq gc nb_entry=%d nb_invalid=%d",
                       index, pmydata->duplicate_request->nb_entry,
                       pmydata->duplicate_request->nb_invalid);

          /* Performing garbabbge collection */
          LogFullDebug(COMPONENT_DISPATCH,
                       "NFS WORKER #%lu: garbage collecting on pending request list",
                       index);
          pmydata->passcounter = 0;

          P(pmydata->request_pool_mutex);

          if(LRU_gc_invalid(pmydata->pending_request, (void *)&pmydata->request_pool) !=
             LRU_LIST_SUCCESS)
            LogCrit(COMPONENT_DISPATCH,
                    "NFS WORKER #%lu: ERROR: Impossible garbage collection on pending request list",
                    index);
          else
            LogFullDebug(COMPONENT_DISPATCH,
                         "NFS WORKER #%lu: garbage collection on pending request list OK",
                         index);

          V(pmydata->request_pool_mutex);

        }
      else
        LogFullDebug(COMPONENT_DISPATCH,
                     "NFS WORKER #%lu: garbage collection isn't necessary count=%d, max=%d",
                     index, pmydata->passcounter, nfs_param.worker_param.nb_before_gc);
      pmydata->passcounter += 1;

      if(pnfsreq->ipproto == IPPROTO_UDP)
        nfs_Cleanup_request_data(pnfsreq);

      /* If needed, perform garbage collection on cache_inode layer */
      P(lock_nb_current_gc_workers);
      if(nb_current_gc_workers < nfs_param.core_param.nb_max_concurrent_gc)
        {
          nb_current_gc_workers += 1;
          gc_allowed = TRUE;
        }
      else
        gc_allowed = FALSE;
      V(lock_nb_current_gc_workers);

      if(gc_allowed == TRUE)
        {
          pmydata->gc_in_progress = TRUE;
          LogDebug(COMPONENT_DISPATCH, "There are %d concurrent garbage collection",
                   nb_current_gc_workers);

          if(cache_inode_gc(pmydata->ht,
                            &(pmydata->cache_inode_client),
                            &cache_status) != CACHE_INODE_SUCCESS)
            {
              LogCrit(COMPONENT_DISPATCH,
                      "NFS WORKER: FAILURE: Bad cache_inode garbage collection");
            }

          P(lock_nb_current_gc_workers);
          nb_current_gc_workers -= 1;
          V(lock_nb_current_gc_workers);

          pmydata->gc_in_progress = FALSE;
        }
#ifdef _USE_MFSL
      /* As MFSL context are refresh, and because this could be a time consuming operation, the worker is
       * set as "making garbagge collection" to avoid new requests to come in its pending queue */
      pmydata->gc_in_progress = TRUE;

      P(pmydata->cache_inode_client.mfsl_context.lock);
      fsal_status = MFSL_RefreshContext(&pmydata->cache_inode_client.mfsl_context,
                                        &pmydata->thread_fsal_context);
      V(pmydata->cache_inode_client.mfsl_context.lock);

      if(FSAL_IS_ERROR(fsal_status))
        {
          /* Failed init */
          LogCrit(COMPONENT_DISPATCH, "NFS  WORKER #%d: Error regreshing MFSL context", index);
          exit(1);
        }

      pmydata->gc_in_progress = FALSE;

#endif

    }                           /* while( 1 ) */
  return NULL;
}                               /* worker_thread */<|MERGE_RESOLUTION|>--- conflicted
+++ resolved
@@ -1345,7 +1345,6 @@
   long index;
   bool_t found = FALSE;
   int rc = 0;
-  int low_vers, hi_vers;
   cache_inode_status_t cache_status = CACHE_INODE_SUCCESS;
   unsigned int gc_allowed = FALSE;
   char thr_name[128];
@@ -1594,111 +1593,10 @@
                      * SCV_STAT should be returned to the dispatcher */
                     if(no_dispatch == FALSE)
                       {
-<<<<<<< HEAD
-                        if(preq->rq_prog == nfs_param.core_param.nfs_program)
-                          {
-                            /* If we go there, preq->rq_prog ==  nfs_param.core_param.nfs_program */
-/* FSAL_PROXY supports only NFSv4 except if handle mapping is enabled */
-                            if(((preq->rq_vers != NFS_V2) || ((nfs_param.core_param.core_options & CORE_OPTION_NFSV2) == 0)) &&
-                               ((preq->rq_vers != NFS_V3) || ((nfs_param.core_param.core_options & CORE_OPTION_NFSV3) == 0)) &&
-                               ((preq->rq_vers != NFS_V4) || ((nfs_param.core_param.core_options & CORE_OPTION_NFSV4) == 0)))
-                              {
-                                LogFullDebug(COMPONENT_DISPATCH,
-                                             "/!\\ | Invalid NFS Version #%d",
-                                             (int)preq->rq_vers);
-                                low_vers = NFS_V4;
-                                hi_vers = NFS_V2;
-                                if((nfs_param.core_param.core_options & CORE_OPTION_NFSV2) != 0)
-                                  low_vers = NFS_V2;
-                                if((nfs_param.core_param.core_options & CORE_OPTION_NFSV3) != 0)
-                                  {
-                                    if(low_vers == NFS_V4)
-                                      low_vers = NFS_V3;
-                                    hi_vers = NFS_V3;
-                                  }
-                                if((nfs_param.core_param.core_options & CORE_OPTION_NFSV4) != 0)
-                                  hi_vers = NFS_V4;
-                                svcerr_progvers(xprt, low_vers, hi_vers);  /* Bad NFS version */
-                              }
-                            else
-                              {
-                                /* Actual work starts here */
-                                nfs_rpc_execute(pnfsreq, pmydata);
-                              }
-                          }     /* if( preq->rq_prog ==  nfs_param.core_param.nfs_program ) */
-                        else if(preq->rq_prog == nfs_param.core_param.mnt_program &&
-                                ((nfs_param.core_param.core_options & (CORE_OPTION_NFSV2 | CORE_OPTION_NFSV3)) != 0))
-                          {
-                            /* Call is with MOUNTPROG */
-                            /* Don't verify mount version because some NFS clients UMOUNT with version 1
-                             * even if they mounted with version 3
-                             */
-                            if((preq->rq_vers != MOUNT_V1) && (preq->rq_vers != MOUNT_V3))
-                              {
-                                LogFullDebug(COMPONENT_DISPATCH,
-                                             "/!\\ | Invalid Mount Version #%d",
-                                             (int)preq->rq_vers);
-                                svcerr_progvers(xprt, MOUNT_V1, MOUNT_V3);      /* Bad MOUNT version */
-                              }
-                            else
-                              {
-                                /* Actual work starts here */
-                                nfs_rpc_execute(pnfsreq, pmydata);
-                              }
-                          }
-#ifdef _USE_NLM
-                        else if(preq->rq_prog == nfs_param.core_param.nlm_program &&
-                                ((nfs_param.core_param.core_options & CORE_OPTION_NFSV3) != 0))
-                          {
-                            /* Call is with NLMPROG */
-                            if(preq->rq_vers != NLM4_VERS)
-                              {
-                                LogFullDebug(COMPONENT_DISPATCH,
-                                             "/!\\ | Invalid NLM Version #%d",
-                                             (int)preq->rq_vers);
-                                svcerr_progvers(xprt, NLM4_VERS, NLM4_VERS);    /* Bad NLM version */
-                              }
-                            else
-                              {
-                                /* Actual work starts here */
-                                nfs_rpc_execute(pnfsreq, pmydata);
-                              }
-                          }
-
-#endif                          /* _USE_NLM */
-
-#ifdef _USE_QUOTA
-                        else if(preq->rq_prog == nfs_param.core_param.rquota_program)
-                          {
-                            /* Call is with NLMPROG */
-                            if((preq->rq_vers != RQUOTAVERS) &&
-                               (preq->rq_vers != EXT_RQUOTAVERS))
-                              {
-                                LogFullDebug(COMPONENT_DISPATCH,
-                                             "/!\\ | Invalid RQUOTA Version #%d",
-                                             (int)preq->rq_vers);
-                                svcerr_progvers(xprt, RQUOTAVERS, EXT_RQUOTAVERS);      /* Bad NLM version */
-                              }
-                            else
-                              {
-                                /* Actual work starts here */
-                                nfs_rpc_execute(pnfsreq, pmydata);
-                              }
-                          }
-#endif
-                        else    /* No such program */
-                          {
-                            LogFullDebug(COMPONENT_DISPATCH,
-                                         "/!\\ | Invalid Program number #%d",
-                                         (int)preq->rq_prog);
-                            svcerr_noprog(xprt);        /* This is no NFS, MOUNT program, exit... */
-                          }
-=======
                         /* Validate the rpc request as being a valid program, version, and proc. If not, report the error.
                          * Otherwise, execute the funtion. */
                         if(is_rpc_call_valid(xprt, preq) == TRUE)
                           nfs_rpc_execute(pnfsreq, pmydata);
->>>>>>> 68a9799b
                       }         /* if( no_dispatch == FALSE ) */
                   }             /* else from if( ( why = _authenticate( preq, pmsg) ) != AUTH_OK) */
               }                 /* if( pnfsreq->status ) */
